# Copyright (c) 2021-2022 Huawei Device Co., Ltd.
# Licensed under the Apache License, Version 2.0 (the "License");
# you may not use this file except in compliance with the License.
# You may obtain a copy of the License at
#
# http://www.apache.org/licenses/LICENSE-2.0
#
# Unless required by applicable law or agreed to in writing, software
# distributed under the License is distributed on an "AS IS" BASIS,
# WITHOUT WARRANTIES OR CONDITIONS OF ANY KIND, either express or implied.
# See the License for the specific language governing permissions and
# limitations under the License.

import("//arkcompiler/runtime_core/ark_config.gni")

foreach(plugin, enabled_plugins) {
  print("plugin $plugin is enabled")
}

group("arkcompiler_params") {
  deps = [ "libpandafile:arkcompiler_params" ]
}

group("ark_device_packages") {
  deps = [
    "$ark_root/verifier:ark_verifier",
    "$ark_root/verifier:libarkverifier",
  ]
}

group("ark_packages") {
  deps = []
  if (host_os != "mac") {
    deps += [
      "$ark_root/libpandabase:libarkbase",
      "$ark_root/libpandafile:libarkfile",
      "$ark_root/libziparchive:libarkziparchive",
    ]
  }

  foreach(plugin, enabled_plugins) {
    deps += [ "$ark_root/plugins/$plugin:ark_packages" ]
  }
}

group("ark_host_linux_tools_packages") {
  deps = []
  if (host_os != "mac") {
    deps += [
      "$ark_root/assembler:ark_asm(${host_toolchain})",
      "$ark_root/disassembler:ark_disasm(${host_toolchain})",
      "$ark_root/libpandabase:libarkbase(${host_toolchain})",
      "$ark_root/libpandafile:libarkfile(${host_toolchain})",
      "$ark_root/libziparchive:libarkziparchive(${host_toolchain})",
      "$ark_root/verifier:ark_verifier(${host_toolchain})",
    ]
  }
  foreach(plugin, enabled_plugins) {
    deps += [ "$ark_root/plugins/$plugin:ark_host_linux_tools_packages" ]
  }
}

group("ark_host_windows_tools_packages") {
  deps = []
  if (host_os != "mac") {
    deps += [
      "$ark_root/assembler:ark_asm($build_root/toolchain/mingw:mingw_x86_64)",
      "$ark_root/disassembler:ark_disasm($build_root/toolchain/mingw:mingw_x86_64)",
    ]
  }

  foreach(plugin, enabled_plugins) {
    deps += [ "$ark_root/plugins/$plugin:ark_host_windows_tools_packages" ]
  }
}

group("ark_host_mac_tools_packages") {
  deps = []
  if (host_os == "mac") {
    if (host_cpu == "arm64") {
      deps += [
        "$ark_root/assembler:ark_asm($build_root/toolchain/mac:clang_arm64)",
        "$ark_root/disassembler:ark_disasm($build_root/toolchain/mac:clang_arm64)",
        "$ark_root/libpandabase:libarkbase($build_root/toolchain/mac:clang_arm64)",
        "$ark_root/libpandafile:libarkfile($build_root/toolchain/mac:clang_arm64)",
        "$ark_root/libziparchive:libarkziparchive($build_root/toolchain/mac:clang_arm64)",
      ]
    } else {
      deps += [
        "$ark_root/assembler:ark_asm($build_root/toolchain/mac:clang_x64)",
        "$ark_root/disassembler:ark_disasm($build_root/toolchain/mac:clang_x64)",
        "$ark_root/libpandabase:libarkbase($build_root/toolchain/mac:clang_x64)",
        "$ark_root/libpandafile:libarkfile($build_root/toolchain/mac:clang_x64)",
        "$ark_root/libziparchive:libarkziparchive($build_root/toolchain/mac:clang_x64)",
      ]
    }
  }

  foreach(plugin, enabled_plugins) {
    deps += [ "$ark_root/plugins/$plugin:ark_host_mac_tools_packages" ]
  }
}

# Common config for ark source
config("ark_config") {
  visibility = [
    "./*",
    "//arkcompiler/ets_frontend/*",
  ]

  include_dirs = [ "$ark_root" ]
  defines = [ "PANDA_TARGET_MOBILE_WITH_MANAGED_LIBS=1" ]

  if (is_linux) {
    defines += [
      "PANDA_TARGET_UNIX",
      "PANDA_TARGET_LINUX",
      "PANDA_WITH_BYTECODE_OPTIMIZER",
      "PANDA_WITH_COMPILER",
      "PANDA_USE_FUTEX",
    ]
  } else if (is_mingw) {
    defines += [
      "PANDA_TARGET_WINDOWS",
      "PANDA_WITH_BYTECODE_OPTIMIZER",
      "PANDA_WITH_COMPILER",
      "_CRTBLD",
      "__LIBMSVCRT__",
    ]
  } else if (is_mac) {
    defines += [
      "PANDA_TARGET_UNIX",
      "PANDA_TARGET_MACOS",
      "PANDA_WITH_BYTECODE_OPTIMIZER",
      "PANDA_WITH_COMPILER",
    ]
  } else if (target_os == "ios") {
    defines += [
      "PANDA_TARGET_UNIX",
      "PANDA_TARGET_IOS",
      "PANDA_WITH_BYTECODE_OPTIMIZER",
      "PANDA_WITH_COMPILER",
    ]
  } else if (is_mob) {
    defines += [
      "PANDA_TARGET_UNIX",
      "PANDA_USE_FUTEX",
      "PANDA_TARGET_MOBILE",
      "PANDA_TARGET_MOBILE_WITH_NATIVE_LIBS",
    ]
  } else {
    defines += [
      "PANDA_TARGET_UNIX",
      "PANDA_USE_FUTEX",
    ]
  }

  if (current_os == "android" && defined(is_arkui_x) && is_arkui_x) {
    defines += [ "PANDA_TARGET_ARKUI_X" ]
  }

  if (enable_hilog) {
    defines += [ "ENABLE_HILOG" ]
  }

  if (!is_debug) {
    defines += [ "NDEBUG" ]
  }

  cflags_cc = [
    "-std=c++17",
    "-pedantic",
    "-Wall",
    "-Wextra",
    "-Werror",
    "-fno-rtti",
    "-fno-exceptions",
    "-Wno-invalid-offsetof",

    "-Wno-gnu-statement-expression",
    "-Wno-unused-parameter",
    "-Wno-unused-result",
    "-Wno-unused-but-set-variable",
  ]

  if (!is_mac && use_pbqp) {
    cflags_cc += [
      # PBQP regalloc
      "-mllvm",
      "-regalloc=pbqp",
    ]
  }

  if (is_debug) {
    cflags_cc += [
      "-Og",
      "-ggdb3",
    ]
  }

  if (enable_relayout_profile) {
    defines += [ "PANDA_ENABLE_RELAYOUT_PROFILE" ]
  }

  configs = []
  foreach(plugin, enabled_plugins) {
    configs += [ "$ark_root/plugins/$plugin:ark_config" ]
  }

  if (current_cpu == "arm") {
    cflags_cc += [
      "-march=armv7-a",
      "-mfloat-abi=${arm_float_abi}",
      "-marm",
      "-mfpu=vfp",
    ]

    if (arm_float_abi == "soft") {
      defines += [ "PANDA_TARGET_ARM32_ABI_SOFT=1" ]
    } else if (arm_float_abi == "softfp") {
      defines += [ "PANDA_TARGET_ARM32_ABI_SOFTFP=1" ]
    } else if (arm_float_abi == "hard") {
      defines += [ "PANDA_TARGET_ARM32_ABI_HARD=1" ]
    }

    defines += [ "PANDA_TARGET_ARM32" ]
  } else if (current_cpu == "arm64") {
    defines += [
      "PANDA_TARGET_ARM64",
      "PANDA_TARGET_64",
      "PANDA_ENABLE_GLOBAL_REGISTER_VARIABLES",
      "PANDA_USE_32_BIT_POINTER",
    ]
  } else if (current_cpu == "x86") {
    defines += [ "PANDA_TARGET_X86" ]
  } else if (current_cpu == "amd64" || current_cpu == "x64" ||
             current_cpu == "x86_64") {
    defines += [
      "PANDA_TARGET_64",
      "PANDA_TARGET_AMD64",
      "PANDA_USE_32_BIT_POINTER",
    ]
  }
}

plugins_yamls = []
foreach(plugin, enabled_plugins) {
  plugin_dir = "$ark_root/plugins/$plugin"
  source_files = read_file("$plugin_dir/subproject_sources.gn", "scope")

  if (defined(source_files.option_yaml_path)) {
    plugins_yamls += [ "$plugin_dir/${source_files.option_yaml_path}" ]
  }

  source_files = {
  }
}

concat_yamls("concat_plugins_yamls") {
  output_file = "$target_gen_dir/plugin_options.yaml"
  default_file = "$ark_root/templates/plugin_options.yaml"
  add_yamls = plugins_yamls
}

inst_templates_yamls = []
foreach(plugin, enabled_plugins) {
  plugin_dir = "$ark_root/plugins/$plugin"
  source_files = read_file("$plugin_dir/subproject_sources.gn", "scope")
  if (defined(source_files.inst_templates_yaml_path)) {
    inst_templates_yamls +=
        [ "$plugin_dir/${source_files.inst_templates_yaml_path}" ]
  }
  source_files = {
  }
}

concat_yamls("concat_inst_templates_yamls") {
  output_file = "$target_gen_dir/compiler/generated/inst_templates.yaml"
  default_file = "$ark_root/compiler/optimizer/ir_builder/inst_templates.yaml"
  add_yamls = inst_templates_yamls
}

if (!ark_standalone_build) {
  group("ark_host_linux_defectscanaux_lib") {
    deps = []
    if (host_os == "linux") {
      deps += [ "$ark_root/libark_defect_scan_aux:libark_defect_scan_aux(${host_toolchain})" ]
    }
  }

  group("ark_host_linux_defectscanaux_unittest") {
    testonly = true
    deps = []
    if (host_os == "linux") {
      deps += [ "$ark_root/libark_defect_scan_aux/tests/unittest:defect_scan_aux_unittest(${host_toolchain})" ]
    }
  }

  group("runtime_core_unittest") {
    testonly = true
    deps = [
      "$ark_root/libpandabase/tests:unittest",
      "$ark_root/libpandafile/tests:unittest",
      "$ark_root/libziparchive/tests:unittest",
    ]
  }

  group("runtime_core_host_unittest") {
    testonly = true
    deps = [
      "$ark_root/assembler/tests:host_unittest",
      "$ark_root/bytecode_optimizer/tests:host_unittest",
      "$ark_root/compiler/tests:host_unittest",
      "$ark_root/libpandabase/tests:host_unittest",
      "$ark_root/libpandafile/tests:host_unittest",
      "$ark_root/libziparchive/tests:host_unittest",
      "$ark_root/platforms/tests:host_unittest",
<<<<<<< HEAD
      "$ark_root/disassembler/tests:host_unittest",
=======
      "$ark_root/verifier/tests:host_unittest",
>>>>>>> e5fbb0e4
    ]
  }

  group("compiler_host_unittest") {
    testonly = true
    deps = [ "$ark_root/compiler/tests:host_unittest" ]
  }
}<|MERGE_RESOLUTION|>--- conflicted
+++ resolved
@@ -315,11 +315,8 @@
       "$ark_root/libpandafile/tests:host_unittest",
       "$ark_root/libziparchive/tests:host_unittest",
       "$ark_root/platforms/tests:host_unittest",
-<<<<<<< HEAD
       "$ark_root/disassembler/tests:host_unittest",
-=======
       "$ark_root/verifier/tests:host_unittest",
->>>>>>> e5fbb0e4
     ]
   }
 
